--- conflicted
+++ resolved
@@ -71,34 +71,20 @@
 	canDialInsecure       bool
 	useUnaryBatchExporter bool
 	unaryExportTimeout    time.Duration
-<<<<<<< HEAD
-	traceSvcClient        agenttracepb.TraceServiceClient // figure out if this is still needed
-=======
 	traceSvcClient        agenttracepb.TraceServiceClient
->>>>>>> 718a530a
 	traceExporter         agenttracepb.TraceService_ExportClient
 	metricsExporter       agentmetricspb.MetricsService_ExportClient
 	nodeInfo              *commonpb.Node
 	grpcClientConn        *grpc.ClientConn
 	reconnectionPeriod    time.Duration
-<<<<<<< HEAD
 	resourceDetector      resource.Detector
-=======
->>>>>>> 718a530a
 	resource              *resourcepb.Resource
 	compressor            string
 	headers               map[string]string
 	lastConnectErrPtr     unsafe.Pointer
-<<<<<<< HEAD
 	startOnce             sync.Once
 	stopCh                chan bool
 	disconnectedCh        chan bool
-=======
-
-	startOnce      sync.Once
-	stopCh         chan bool
-	disconnectedCh chan bool
->>>>>>> 718a530a
 
 	backgroundConnectionDoneCh chan bool
 
